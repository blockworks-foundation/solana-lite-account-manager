--- conflicted
+++ resolved
@@ -37,17 +37,13 @@
             let append_vec = append_vec.unwrap();
 
             for handle in append_vec_iter(&append_vec) {
-<<<<<<< HEAD
                 if let Some((StoredAccountMeta {
                                     meta, account_meta, data, ..
                                 },
                                 _offset)
                 ) = append_vec.get_account(handle.offset) {
-=======
-                if let Some((account_meta, _offset)) = append_vec.get_account(handle.offset) {
->>>>>>> 04bb9562
                     cnt_append_vecs += 1;
-                    if cnt_append_vecs % 100_000 == 0 {
+                    if cnt_append_vecs % 1_000_000 == 0 {
                         info!("{} append vecs loaded after {:.3}s (speed {:.0}/s)",
                         cnt_append_vecs, started_at.elapsed().as_secs_f64(), cnt_append_vecs as f64 / started_at.elapsed().as_secs_f64());
 
@@ -55,7 +51,6 @@
                     }
 
                     tx.blocking_send(AccountData {
-<<<<<<< HEAD
                         pubkey: meta.pubkey,
                         account: Arc::new(Account {
                             lamports: account_meta.lamports,
@@ -63,15 +58,6 @@
                             owner: account_meta.owner.clone(),
                             executable: account_meta.executable,
                             rent_epoch: account_meta.rent_epoch,
-=======
-                        pubkey: account_meta.meta.pubkey,
-                        account: Arc::new(Account {
-                            lamports: account_meta.account_meta.lamports,
-                            data: Data::Uncompressed(Vec::from(account_meta.data)),
-                            owner: account_meta.account_meta.owner.clone(),
-                            executable: account_meta.account_meta.executable,
-                            rent_epoch: account_meta.account_meta.rent_epoch,
->>>>>>> 04bb9562
                         }),
                         updated_slot: append_vec.slot(),
                         write_version: 0,
